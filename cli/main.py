"""
TalkSmith CLI - Unified command-line interface for transcription pipeline.

Provides subcommands for:
- transcribe: Transcribe audio files
- preprocess: Preprocess audio for better quality
- diarize: Speaker diarization
- export: Export segments to various formats
- batch: Batch process multiple files
- plan: Generate PRD/plan from transcript (optional Google Docs upload)
- demo: Demonstrate logging and error handling
"""

import argparse
import json
import sys
from pathlib import Path
from typing import List, Optional

# Add parent directory to path for imports
sys.path.insert(0, str(Path(__file__).parent.parent))

from pipeline.logger import (
    get_logger,
    BatchLogSummary,
    with_retry,
    TransientError,
)
from pipeline.exporters import export_all
from config.settings import get_config


def create_slug_from_filename(filename: str) -> str:
    """Create a slug from a filename for logging."""
    # Remove extension and sanitize
    slug = Path(filename).stem
    slug = slug.replace(" ", "-").replace("_", "-")
    return slug.lower()


def export_command(args: argparse.Namespace) -> int:
    """Export segments to various formats with logging."""
    input_path = Path(args.input)
    output_dir = Path(args.output_dir)

    # Create slug for logging
    slug = create_slug_from_filename(input_path.name)
    logger = get_logger(__name__, slug=slug)

    logger.log_start("export", input_file=str(input_path), formats=args.formats)

    try:
        # Load segments from JSON
        if not input_path.exists():
            exit_code = logger.log_error_exit(
                f"Input file not found: {input_path}", file=str(input_path)
            )
            return exit_code

        with open(input_path, "r", encoding="utf-8") as f:
            data = json.load(f)
            segments = data.get("segments", [])

        logger.info(f"Loaded {len(segments)} segments", segment_count=len(segments))

        # Export to formats
        formats = (
            args.formats.split(",") if args.formats else ["txt", "srt", "vtt", "json"]
        )
        base_name = args.name or input_path.stem

        logger.info("Exporting to formats", formats=formats, base_name=base_name)

        output_files = export_all(
            segments=segments,
            output_dir=output_dir,
            base_name=base_name,
            formats=formats,
        )

        logger.log_complete(
            "export",
            output_files={fmt: str(path) for fmt, path in output_files.items()},
        )

        # Print output paths for user
        print(f"\nExported {len(segments)} segments to:")
        for fmt, path in output_files.items():
            print(f"  {fmt.upper()}: {path}")

        return 0

    except Exception as e:
        logger.exception("Export failed", error=str(e))
        return 1


def batch_command(args: argparse.Namespace) -> int:
    """
    Batch process multiple segment files with logging and error handling.

    Demonstrates:
    - BatchLogSummary for tracking successes/failures
    - Proper exit code handling
    - Per-file logging
    - Multi-GPU parallel processing support
    """
    # Check if multi-GPU mode is requested
    if args.multi_gpu:
        # Delegate to launcher_multigpu.py
        import subprocess

        launcher_path = Path(__file__).parent.parent / "launcher_multigpu.py"
        if not launcher_path.exists():
            print(f"ERROR: launcher_multigpu.py not found at {launcher_path}")
            return 1

        cmd = [
            sys.executable,
            str(launcher_path),
            "--input-dir",
            args.input_dir,
            "--output-dir",
            args.output_dir,
        ]

        if args.gpus:
            cmd.extend(["--gpus", args.gpus])
        else:
            cmd.extend(["--gpus", "auto"])

        if args.model_size:
            cmd.extend(["--model-size", args.model_size])

        if args.language:
            cmd.extend(["--language", args.language])

        if args.pattern:
            cmd.extend(["--pattern", args.pattern])

        print(f"Launching multi-GPU transcription: {' '.join(cmd)}\n")
        result = subprocess.run(cmd)
        return result.returncode

    input_dir = Path(args.input_dir)
    output_dir = Path(args.output_dir)

    # Create batch logger
    logger = get_logger(__name__, slug="batch-export")
    batch_summary = BatchLogSummary(logger)

    logger.log_start("batch_export", input_dir=str(input_dir))

    # Find all JSON files
    pattern = args.pattern or "*.json"
    json_files = list(input_dir.glob(pattern))

    if not json_files:
        logger.warning(f"No files found matching pattern: {pattern}", pattern=pattern)
        print(f"No files found in {input_dir} matching {pattern}")
        return 0

    logger.info(f"Found {len(json_files)} files to process", file_count=len(json_files))

    formats = args.formats.split(",") if args.formats else ["txt", "srt", "vtt", "json"]

    # Process each file
    for json_file in json_files:
        file_slug = create_slug_from_filename(json_file.name)
        file_logger = get_logger(__name__, slug=file_slug)

        try:
            file_logger.log_start("export", input_file=str(json_file))

            # Load segments
            with open(json_file, "r", encoding="utf-8") as f:
                data = json.load(f)
                segments = data.get("segments", [])

            if not segments:
                file_logger.warning("No segments found in file")
                batch_summary.record_failure(str(json_file), "No segments in file")
                continue

            # Export
            output_files = export_all(
                segments=segments,
                output_dir=output_dir / json_file.stem,
                base_name=json_file.stem,
                formats=formats,
            )

            file_logger.log_complete(
                "export",
                segment_count=len(segments),
                output_files={fmt: str(path) for fmt, path in output_files.items()},
            )

            batch_summary.record_success(str(json_file))

        except Exception as e:
            file_logger.exception(f"Failed to process {json_file}", error=str(e))
            batch_summary.record_failure(str(json_file), str(e))

    # Print summary
    batch_summary.print_summary()
    logger.log_complete("batch_export", total=batch_summary.total)

    print(f"\nBatch processing complete:")
    print(f"  Total: {batch_summary.total}")
    print(f"  Successful: {batch_summary.successful}")
    print(f"  Failed: {batch_summary.failed}")

    if batch_summary.errors:
        print(f"\nFailed files:")
        for error in batch_summary.errors:
            print(f"  - {error['item']}: {error['error']}")

    return batch_summary.get_exit_code()


def transcribe_command(args: argparse.Namespace) -> int:
    """
    Transcribe audio file with optional diarization.

    Demonstrates:
    - Integration with transcribe_fw.py
    - Optional diarization integration
    - Automatic export to multiple formats
    - Structured logging
    """
    # Lazy import to avoid import errors when dependencies not installed
    from pipeline.transcribe_fw import transcribe_file

    input_path = Path(args.input)

    # Create slug for logging
    slug = create_slug_from_filename(input_path.name)
    logger = get_logger(__name__, slug=slug)

    logger.log_start(
        "transcribe",
        input_file=str(input_path),
        model=args.model,
        diarize=args.diarize,
    )

    try:
        # Check input file exists
        if not input_path.exists():
            exit_code = logger.log_error_exit(
                f"Input file not found: {input_path}", file=str(input_path)
            )
            return exit_code

        # Set output directory
        output_dir = Path(args.output_dir)
        output_dir.mkdir(parents=True, exist_ok=True)

        # Transcribe audio
        logger.info(
            f"Transcribing with {args.model} model",
            model=args.model,
            device=args.device,
        )

        result = transcribe_file(
            audio_path=str(input_path),
            output_dir=str(output_dir),
            model_size=args.model,
            device=args.device,
            language=args.language,
        )

        logger.log_metrics(
            {
                "duration": result["duration"],
                "processing_time": result["processing_time"],
                "rtf": result["rtf"],
                "language": result["language"],
                "language_probability": result["language_probability"],
            }
        )

        # Optional diarization
        if args.diarize:
            from pipeline.diarize_alt import diarize_file

            logger.info("Running speaker diarization")

            # Get transcript JSON path
            transcript_json = output_dir / f"{input_path.stem}.json"

            # Run diarization
            diarized_json = output_dir / f"{input_path.stem}_diarized.json"
            diarize_file(
                audio_path=str(input_path),
                output_path=str(diarized_json),
                num_speakers=args.num_speakers,
                transcript_path=str(transcript_json),
            )

            logger.info("Diarization complete", output=str(diarized_json))

            # Load diarized segments for export
            with open(diarized_json, "r", encoding="utf-8") as f:
                diarized_data = json.load(f)
                segments = diarized_data.get("segments", [])
        else:
            segments = result["segments"]

        # Auto-export to formats
        if args.formats:
            formats = args.formats.split(",")
            base_name = input_path.stem

            logger.info("Exporting to formats", formats=formats)

            output_files = export_all(
                segments=segments,
                output_dir=output_dir,
                base_name=base_name,
                formats=formats,
            )

            print(f"\nExported to:")
            for fmt, path in output_files.items():
                print(f"  {fmt.upper()}: {path}")

        logger.log_complete("transcribe")

        print(f"\nTranscription complete!")
        print(f"Duration: {result['duration']:.2f}s")
        print(f"Processing time: {result['processing_time']:.2f}s")
        print(f"RTF: {result['rtf']:.3f}")
        print(
            f"Language: {result['language']} " f"({result['language_probability']:.2%})"
        )

        return 0

    except Exception as e:
        logger.exception("Transcription failed", error=str(e))
        print(f"ERROR: {e}")
        return 1


def preprocess_command(args: argparse.Namespace) -> int:
    """
    Preprocess audio file for better transcription quality.

    Demonstrates:
    - Integration with preprocess.py
    - Audio quality improvement options
    - Metrics logging
    """
    # Lazy import to avoid import errors when dependencies not installed
    from pipeline.preprocess import preprocess_audio

    input_path = Path(args.input)

    # Create slug for logging
    slug = create_slug_from_filename(input_path.name)
    logger = get_logger(__name__, slug=slug)

    logger.log_start(
        "preprocess",
        input_file=str(input_path),
        denoise=args.denoise,
        trim=args.trim,
    )

    try:
        # Check input file exists
        if not input_path.exists():
            exit_code = logger.log_error_exit(
                f"Input file not found: {input_path}", file=str(input_path)
            )
            return exit_code

        # Set output path
        if args.output:
            output_path = Path(args.output)
        else:
            output_path = input_path.parent / f"{input_path.stem}_preprocessed.wav"

        # Preprocess audio
        logger.info(
            "Preprocessing audio",
            denoise=args.denoise,
            loudnorm=args.loudnorm,
            trim_silence=args.trim,
        )

        output_path, metrics = preprocess_audio(
            input_path=input_path,
            output_path=output_path,
            denoise=args.denoise,
            loudnorm=args.loudnorm,
            trim_silence=args.trim,
            silence_threshold_db=args.silence_threshold,
            high_pass_filter=args.high_pass_filter,
        )

        logger.log_metrics(metrics)
        logger.log_complete("preprocess", output_file=str(output_path))

        print(f"\nPreprocessed audio saved to: {output_path}")
        print("\nMetrics:")
        print(f"  Original duration: {metrics['original_duration_seconds']:.2f}s")
        print(f"  Final duration: {metrics['final_duration_seconds']:.2f}s")
        print(f"  Steps applied: {', '.join(metrics['steps_applied'])}")

        return 0

    except Exception as e:
        logger.exception("Preprocessing failed", error=str(e))
        print(f"ERROR: {e}")
        return 1


def diarize_command(args: argparse.Namespace) -> int:
    """
    Perform speaker diarization on audio file.

    Demonstrates:
    - Integration with diarize_alt.py
    - Speaker detection and labeling
    - Optional transcript alignment
    """
    # Lazy import to avoid import errors when dependencies not installed
    from pipeline.diarize_alt import diarize_file

    input_path = Path(args.input)

    # Create slug for logging
    slug = create_slug_from_filename(input_path.name)
    logger = get_logger(__name__, slug=slug)

    logger.log_start(
        "diarize",
        input_file=str(input_path),
        num_speakers=args.num_speakers,
    )

    try:
        # Check input file exists
        if not input_path.exists():
            exit_code = logger.log_error_exit(
                f"Input file not found: {input_path}", file=str(input_path)
            )
            return exit_code

        # Set output path
        if args.output:
            output_path = Path(args.output)
        else:
            output_path = input_path.parent / f"{input_path.stem}_diarized.json"

        # Run diarization
        logger.info(
            "Running speaker diarization",
            num_speakers=args.num_speakers or "auto",
        )

        segments = diarize_file(
            audio_path=str(input_path),
            output_path=str(output_path),
            num_speakers=args.num_speakers,
            transcript_path=args.transcript,
            window_size=args.window_size,
        )

        num_speakers = len(set(seg["speaker"] for seg in segments))

        logger.log_metrics(
            {
                "num_speakers": num_speakers,
                "num_segments": len(segments),
            }
        )

        logger.log_complete("diarize", output_file=str(output_path))

        print(f"\nDiarization complete!")
        print(f"Speakers detected: {num_speakers}")
        print(f"Segments created: {len(segments)}")
        print(f"Output: {output_path}")

        return 0

    except Exception as e:
        logger.exception("Diarization failed", error=str(e))
        print(f"ERROR: {e}")
        return 1


def plan_command(args: argparse.Namespace) -> int:
    """
    Generate structured PRD/plan document from transcript.

    Demonstrates:
    - LLM-based extraction of plan structure
    - Markdown plan generation
    - Optional Google Docs upload
    """
    from pipeline.plan_from_transcript import PlanGenerator

    input_path = Path(args.input)

    # Create slug for logging
    slug = create_slug_from_filename(input_path.name)
    logger = get_logger(__name__, slug=slug)

    logger.log_start(
        "plan_generation",
        input_file=str(input_path),
        model=args.model,
        google_docs=args.google_docs,
    )

    try:
        # Check input file exists
        if not input_path.exists():
            exit_code = logger.log_error_exit(
                f"Input file not found: {input_path}", file=str(input_path)
            )
            return exit_code

        # Set output path
        if args.output:
            output_path = Path(args.output)
        else:
            output_path = input_path.parent / f"{input_path.stem}_plan.md"

        # Generate plan
        logger.info(
            f"Generating plan using {args.model}",
            model=args.model,
        )

        generator = PlanGenerator(model_type=args.model)
        plan_md = generator.generate_plan(
            segments_path=input_path, output_path=output_path, title=args.title
        )

        logger.info("Plan generated successfully", output_file=str(output_path))

        # Upload to Google Docs if requested
        if args.google_docs:
            try:
                from pipeline.google_docs_integration import GoogleDocsUploader

                logger.info("Uploading to Google Docs")
                uploader = GoogleDocsUploader()
                doc_title = args.google_docs_title or args.title or input_path.stem
                doc_url = uploader.create_document_from_markdown(plan_md, doc_title)

                logger.info(f"Plan uploaded to Google Docs: {doc_url}")
                print(f"\nGoogle Docs URL: {doc_url}")

            except ImportError as e:
                logger.error(f"Google Docs integration not available: {e}")
                print(f"WARNING: Could not upload to Google Docs: {e}")
                print("Plan was still saved locally.")
            except Exception as e:
                logger.error(f"Failed to upload to Google Docs: {e}")
                print(f"WARNING: Failed to upload to Google Docs: {e}")
                print("Plan was still saved locally.")

        logger.log_complete("plan_generation", output_file=str(output_path))

        print(f"\nPlan generated successfully!")
        print(f"Saved to: {output_path}")

        return 0

    except Exception as e:
        logger.exception("Plan generation failed", error=str(e))
        print(f"ERROR: {e}")
        return 1


def demo_command(args: argparse.Namespace) -> int:
    """
    Demonstrate logging features including retry/backoff.

    Shows:
    - Structured logging with custom fields
    - Metrics logging
    - Retry decorator with transient errors
    - Error handling and exit codes
    """
    logger = get_logger(__name__, slug="demo")

    print("=== TalkSmith Logging Demo ===\n")

    # 1. Basic logging
    print("1. Basic structured logging:")
    logger.info("Demo started", demo_type=args.demo_type or "full")
    logger.log_start("demo_operation", param1="value1", param2="value2")

    # 2. Metrics logging
    print("2. Metrics logging:")
    logger.log_metrics(
        {
            "rtf": 0.12,
            "duration_seconds": 3600,
            "model": "large-v3",
            "gpu_memory_mb": 8192,
        }
    )

    # 3. Retry with transient errors
    print("3. Retry mechanism with exponential backoff:")

    attempt_count = {"count": 0}

    @with_retry(max_attempts=3, initial_delay=0.5, backoff_factor=2.0, logger=logger)
    def simulated_api_call():
        """Simulate an API call that fails twice then succeeds."""
        attempt_count["count"] += 1
        print(f"   Attempt {attempt_count['count']}...")

        if attempt_count["count"] < 3:
            raise TransientError(
                f"Simulated transient failure (attempt {attempt_count['count']})"
            )

        return {"status": "success", "data": "result"}

    try:
        result = simulated_api_call()
        logger.info(
            "API call succeeded", result=result, total_attempts=attempt_count["count"]
        )
        print(f"   [OK] Success after {attempt_count['count']} attempts")
    except TransientError as e:
        logger.error("API call failed after all retries", error=str(e))
        print(f"   [FAIL] Failed after {attempt_count['count']} attempts")

    # 4. Batch summary demo
    print("\n4. Batch operation summary:")
    batch = BatchLogSummary(logger)
    batch.record_success("file1.wav")
    batch.record_success("file2.wav")
    batch.record_success("file3.wav")
    batch.record_failure("file4.wav", "File not found")
    batch.record_failure("file5.wav", "Corrupted audio")
    batch.print_summary()

    print(
        f"   Total: {batch.total}, Success: {batch.successful}, Failed: {batch.failed}"
    )
    print(f"   Exit code would be: {batch.get_exit_code()}")

    # 5. Complete operation
    logger.log_complete("demo_operation", duration_seconds=2.5)

    print("\n[OK] Demo complete! Check logs at: data/outputs/demo/logs/demo.log")
    print(f"  (if configured with slug-based logging)")

    return 0


def main():
    """Main CLI entry point."""
    parser = argparse.ArgumentParser(
        description="TalkSmith - Local GPU-accelerated transcription pipeline",
        formatter_class=argparse.RawDescriptionHelpFormatter,
    )

    subparsers = parser.add_subparsers(dest="command", help="Available commands")

    # Transcribe command
    transcribe_parser = subparsers.add_parser(
        "transcribe", help="Transcribe audio file"
    )
    transcribe_parser.add_argument("input", help="Input audio file")
    transcribe_parser.add_argument(
        "-o",
        "--output-dir",
        default="data/outputs",
        help="Output directory (default: data/outputs)",
    )
    transcribe_parser.add_argument(
        "-m",
        "--model",
        default="base",
        choices=["tiny", "base", "small", "medium", "medium.en", "large-v3"],
        help="Whisper model size (default: base)",
    )
    transcribe_parser.add_argument(
        "--device",
        default="cuda",
        choices=["cuda", "cpu"],
        help="Device to use (default: cuda)",
    )
    transcribe_parser.add_argument(
        "-l",
        "--language",
        help="Language code (e.g., 'en'). Auto-detect if not specified.",
    )
    transcribe_parser.add_argument(
        "--diarize",
        action="store_true",
        help="Enable speaker diarization",
    )
    transcribe_parser.add_argument(
        "--num-speakers",
        type=int,
        help="Number of speakers for diarization (auto-detect if not specified)",
    )
    transcribe_parser.add_argument(
        "-f",
        "--formats",
        help="Comma-separated export formats: txt,srt,vtt,json (e.g., 'txt,srt')",
    )

    # Preprocess command
    preprocess_parser = subparsers.add_parser(
        "preprocess", help="Preprocess audio for better quality"
    )
    preprocess_parser.add_argument("input", help="Input audio file")
    preprocess_parser.add_argument(
        "-o",
        "--output",
        help="Output file (default: <input>_preprocessed.wav)",
    )
    preprocess_parser.add_argument(
        "--denoise",
        action="store_true",
        help="Enable denoising",
    )
    preprocess_parser.add_argument(
        "--loudnorm",
        action="store_true",
        help="Enable loudness normalization",
    )
    preprocess_parser.add_argument(
        "--trim",
        action="store_true",
        help="Trim silence from audio",
    )
    preprocess_parser.add_argument(
        "--silence-threshold",
        type=float,
        default=-40.0,
        help="Silence threshold in dB (default: -40)",
    )
    preprocess_parser.add_argument(
        "--high-pass-filter",
        action="store_true",
        help="Enable high-pass filter",
    )

    # Diarize command
    diarize_parser = subparsers.add_parser(
        "diarize", help="Perform speaker diarization"
    )
    diarize_parser.add_argument("input", help="Input audio file")
    diarize_parser.add_argument(
        "-o",
        "--output",
        help="Output JSON path (default: <input>_diarized.json)",
    )
    diarize_parser.add_argument(
        "--num-speakers",
        type=int,
        help="Number of speakers (default: auto-detect)",
    )
    diarize_parser.add_argument(
        "--transcript",
        help="Path to transcript JSON for alignment",
    )
    diarize_parser.add_argument(
        "--window-size",
        type=float,
        default=1.5,
        help="Window size in seconds (default: 1.5)",
    )

    # Export command
    export_parser = subparsers.add_parser(
        "export", help="Export segments to various formats"
    )
    export_parser.add_argument("input", help="Input JSON file with segments")
    export_parser.add_argument(
        "-o",
        "--output-dir",
        default="data/outputs",
        help="Output directory (default: data/outputs)",
    )
    export_parser.add_argument(
        "-f",
        "--formats",
        help="Comma-separated list of formats: txt,srt,vtt,json (default: all)",
    )
    export_parser.add_argument(
        "-n", "--name", help="Base name for output files (default: input filename)"
    )

    # Batch command
    batch_parser = subparsers.add_parser(
        "batch", help="Batch export multiple segment files"
    )
    batch_parser.add_argument(
        "input_dir", help="Input directory containing JSON segment files"
    )
    batch_parser.add_argument(
        "-o",
        "--output-dir",
        default="data/outputs",
        help="Output directory (default: data/outputs)",
    )
    batch_parser.add_argument(
        "-p",
        "--pattern",
        default="*.json",
        help="File pattern to match (default: *.json)",
    )
    batch_parser.add_argument(
        "-f",
        "--formats",
        help="Comma-separated list of formats (default: txt,srt,vtt,json)",
    )
    batch_parser.add_argument(
        "--multi-gpu",
        action="store_true",
        help="Enable multi-GPU processing (requires launcher_multigpu.py)",
    )
    batch_parser.add_argument(
        "--gpus",
        help="Comma-separated GPU IDs for multi-GPU mode (e.g., '0,1,2') or 'auto'",
    )
    batch_parser.add_argument(
        "--model-size",
        default="base",
        help="Model size for transcription in multi-GPU mode (default: base)",
    )
    batch_parser.add_argument(
        "--language",
        help="Language code for transcription in multi-GPU mode (e.g., 'en')",
<<<<<<< HEAD
=======
    )

    # Plan command
    plan_parser = subparsers.add_parser(
        "plan", help="Generate structured PRD/plan from transcript"
    )
    plan_parser.add_argument("input", help="Input segments JSON file")
    plan_parser.add_argument(
        "-o",
        "--output",
        help="Output markdown file (default: <input>_plan.md)",
    )
    plan_parser.add_argument(
        "-t",
        "--title",
        help="Plan title (default: derived from filename)",
    )
    plan_parser.add_argument(
        "--model",
        choices=["claude", "gpt"],
        default="claude",
        help="LLM model to use (default: claude)",
    )
    plan_parser.add_argument(
        "--google-docs",
        action="store_true",
        help="Upload plan to Google Docs",
    )
    plan_parser.add_argument(
        "--google-docs-title",
        help="Google Docs document title (default: same as plan title)",
>>>>>>> d6cf705e
    )

    # Demo command
    demo_parser = subparsers.add_parser(
        "demo", help="Demonstrate logging and error handling features"
    )
    demo_parser.add_argument(
        "-t", "--demo-type", help="Type of demo to run (optional metadata)"
    )

    args = parser.parse_args()

    if not args.command:
        parser.print_help()
        return 0

    # Route to appropriate command
    if args.command == "transcribe":
        return transcribe_command(args)
    elif args.command == "preprocess":
        return preprocess_command(args)
    elif args.command == "diarize":
        return diarize_command(args)
    elif args.command == "export":
        return export_command(args)
    elif args.command == "batch":
        return batch_command(args)
    elif args.command == "plan":
        return plan_command(args)
    elif args.command == "demo":
        return demo_command(args)
    else:
        print(f"Unknown command: {args.command}")
        return 1


if __name__ == "__main__":
    sys.exit(main())<|MERGE_RESOLUTION|>--- conflicted
+++ resolved
@@ -841,8 +841,6 @@
     batch_parser.add_argument(
         "--language",
         help="Language code for transcription in multi-GPU mode (e.g., 'en')",
-<<<<<<< HEAD
-=======
     )
 
     # Plan command
@@ -874,7 +872,6 @@
     plan_parser.add_argument(
         "--google-docs-title",
         help="Google Docs document title (default: same as plan title)",
->>>>>>> d6cf705e
     )
 
     # Demo command
