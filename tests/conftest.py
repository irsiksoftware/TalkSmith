--- conflicted
+++ resolved
@@ -18,19 +18,6 @@
 @pytest.fixture
 def sample_audio_path(temp_dir: Path) -> Path:
     """Create a sample audio file with actual audio data."""
-<<<<<<< HEAD
-    import soundfile as sf
-
-    audio_path = temp_dir / "sample.wav"
-
-    # Generate 1 second of audio at 16kHz
-    sample_rate = 16000
-    duration = 1.0
-    frequency = 440.0  # A4 note
-    t = np.linspace(0, duration, int(sample_rate * duration))
-    audio = (np.sin(2 * np.pi * frequency * t) * 0.3).astype(np.float32)
-
-=======
     try:
         import soundfile as sf
     except ImportError:
@@ -44,7 +31,6 @@
     audio = np.sin(2 * np.pi * frequency * t).astype(np.float32)
 
     audio_path = temp_dir / "sample.wav"
->>>>>>> fbe83293
     sf.write(audio_path, audio, sample_rate)
     return audio_path
 
