--- conflicted
+++ resolved
@@ -34,7 +34,6 @@
 
             logger = get_logger(__name__, slug="test-workflow")
 
-<<<<<<< HEAD
             try:
                 # Simulate transcription workflow
                 logger.log_start("transcription", audio_file="test.wav", model="large-v3")
@@ -50,9 +49,6 @@
 
                 # Complete operation
                 logger.log_complete("transcription", duration=36.5)
-
-                # Close logger to release file handle (important for Windows)
-                logger.close()
 
                 # Verify log file created
                 log_file = temp_dir / "test-workflow" / "logs" / "test-workflow.log"
@@ -72,52 +68,10 @@
                 assert metrics_entry is not None
                 assert metrics_entry["metrics"]["rtf"] == 0.12
             finally:
-                # Ensure cleanup even if test fails
-                logger.close()
-=======
-            # Simulate transcription workflow
-            logger.log_start("transcription", audio_file="test.wav", model="large-v3")
-
-            # Log progress
-            logger.info("Loading model", stage="model_load")
-            logger.info("Processing audio", stage="processing", progress=50)
-
-            # Log metrics
-            logger.log_metrics(
-                {"rtf": 0.12, "duration": 300, "segments": 45}, level="INFO"
-            )
-
-            # Complete operation
-            logger.log_complete("transcription", duration=36.5)
-
-            # Close all handlers to release file locks on Windows
-            for handler in logger.logger.handlers[:]:
-                handler.close()
-                logger.logger.removeHandler(handler)
-
-            # Verify log file created
-            log_file = temp_dir / "test-workflow" / "logs" / "test-workflow.log"
-            assert log_file.exists()
-
-            # Parse and verify log entries
-            with open(log_file, encoding="utf-8") as f:
-                log_entries = [json.loads(line) for line in f]
-
-            # Verify workflow logged correctly
-            assert any("Starting transcription" in e["message"] for e in log_entries)
-            assert any("Loading model" in e["message"] for e in log_entries)
-            assert any("Completed transcription" in e["message"] for e in log_entries)
-
-            # Verify metrics logged
-            metrics_entry = next((e for e in log_entries if "metrics" in e), None)
-            assert metrics_entry is not None
-            assert metrics_entry["metrics"]["rtf"] == 0.12
->>>>>>> e801b66a
-
-            # Force close logger handlers to release file locks on Windows
-            for handler in logger.logger.handlers[:]:
-                handler.close()
-                logger.logger.removeHandler(handler)
+                # Ensure cleanup even if test fails - close logger to release file handle
+                for handler in logger.logger.handlers[:]:
+                    handler.close()
+                    logger.logger.removeHandler(handler)
 
     def test_batch_processing_with_summary(self, temp_dir):
         """Test batch processing with logging summary."""
