--- conflicted
+++ resolved
@@ -733,14 +733,9 @@
 - [x] Structured JSON logging utility
 - [x] Export formats (TXT, SRT, VTT, JSON)
 - [x] CLI wrapper (export, batch commands)
-<<<<<<< HEAD
+- [x] Diarization (WhisperX + pyannote)
 - [x] GPU and CUDA verification
 - [x] Python environment setup (make_env.ps1/sh with verification)
-=======
-- [x] Diarization (WhisperX + pyannote)
-- [ ] GPU and CUDA verification
-- [ ] Python environment setup
->>>>>>> 8080869f
 - [ ] Core transcription pipeline (faster-whisper)
 - [ ] Batch processing with resume
 
