--- conflicted
+++ resolved
@@ -164,11 +164,7 @@
         timestamps = []
 
         for i in range(0, len(wav) - window_samples, hop_samples):
-<<<<<<< HEAD
-            window = wav[i: i + window_samples]  # noqa: E203
-=======
             window = wav[i : i + window_samples]  # noqa: E203
->>>>>>> a3b2d3a5
 
             # Skip silent/very quiet windows
             if np.abs(window).max() < 0.01:
