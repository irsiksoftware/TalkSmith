--- conflicted
+++ resolved
@@ -53,13 +53,8 @@
                 if model_size == "large-v3" and mem_info["free_gb"] < 10:
                     self.logger.warning(
                         f"Model '{model_size}' may require more VRAM than "
-<<<<<<< HEAD
-                        f"available. Consider using '{suggested_model}' model "
-                        f"for {mem_info['free_gb']} GB VRAM"
-=======
                         f"available. Consider using '{suggested_model}' "
                         f"model for {mem_info['free_gb']} GB VRAM"
->>>>>>> f248c29c
                     )
 
         # Adjust compute type for CPU
