--- conflicted
+++ resolved
@@ -66,15 +66,10 @@
 """
 
 
-<<<<<<< HEAD
-EXTRACTION_PROMPT = """You are analyzing a meeting or interview transcript to extract \
-structured information for a Product Requirements Document (PRD) or project plan.
-=======
 EXTRACTION_PROMPT = (
     """You are analyzing a meeting or interview transcript to extract """
     """structured information for a Product Requirements Document (PRD) """
     """or project plan.
->>>>>>> f248c29c
 
 Review the following transcript and extract:
 
@@ -102,14 +97,9 @@
   "notes": "string"
 }}
 
-<<<<<<< HEAD
-Be concise but comprehensive. Use bullet points where appropriate. If a section \
-has no clear information, write "Not specified in transcript."
-=======
 Be concise but comprehensive. Use bullet points where appropriate. """
     """If a section has no clear information, write """
     """"Not specified in transcript."
->>>>>>> f248c29c
 """
 )
 
